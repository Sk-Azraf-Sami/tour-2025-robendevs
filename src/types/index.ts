--- conflicted
+++ resolved
@@ -56,12 +56,7 @@
   text: string;
   imageURL?: string;
   code: string;
-<<<<<<< HEAD
   isStarting?: boolean;
-=======
-  checkpoint: string
-  isStarting: boolean
->>>>>>> 7a7b998a
 }
 
 export interface Admin {
