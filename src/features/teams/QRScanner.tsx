--- conflicted
+++ resolved
@@ -1,15 +1,9 @@
-<<<<<<< HEAD
 import { useState, useRef, useEffect } from 'react'
 import { Modal, Button, Alert, Input, Radio, Typography, Divider } from 'antd'
 import { CloseOutlined, CameraOutlined, EditOutlined, CheckOutlined } from '@ant-design/icons'
 import { Html5QrcodeScanner } from "html5-qrcode"
 
 const { Text } = Typography
-=======
-import { useState } from 'react'
-import { Modal, Button, Alert, Spin } from 'antd'
-import { CloseOutlined, CameraOutlined } from '@ant-design/icons'
->>>>>>> 42f8a906
 
 interface QRScannerProps {
   onScan: (data: string) => void
@@ -17,7 +11,6 @@
 }
 
 export default function QRScanner({ onScan, onClose }: QRScannerProps) {
-<<<<<<< HEAD
   const [scanMethod, setScanMethod] = useState<'camera' | 'manual'>('camera')
   const [isScanning, setIsScanning] = useState(false)
   const [error, setError] = useState('')
@@ -180,30 +173,10 @@
     stopScan()
     onClose()
   }
-=======
-  const [isScanning, setIsScanning] = useState(true)
-  const [error, setError] = useState('')
-
-  // DUMMY QR SCANNER - Replace with actual QR scanner library integration
-  // TODO: Integrate with react-qr-reader or similar library for real QR scanning
-  const handleMockScan = (code: string) => {
-    setTimeout(() => {
-      onScan(code)
-    }, 1000)
-  }
-
-  // Mock QR codes for different checkpoint scenarios
-  const mockQRCodes = [
-    { label: 'Valid Checkpoint Code', code: 'VALID-CODE-123' },
-    { label: 'Invalid Code (for testing)', code: 'INVALID-CODE-456' },
-    { label: 'Checkpoint CP3 Code', code: 'CP3-QR-CODE' },
-  ]
->>>>>>> 42f8a906
 
   return (
     <Modal
       open={true}
-<<<<<<< HEAD
       onCancel={handleClose}
       footer={null}
       title="Scan or Enter Checkpoint Code"
@@ -219,24 +192,10 @@
         {error && (
           <Alert 
             message="Error" 
-=======
-      onCancel={onClose}
-      footer={null}
-      title="Scan QR Code"
-      width="100%"
-      style={{ maxWidth: '400px', top: 20 }}
-      className="qr-scanner-modal"
-    >
-      <div className="text-center space-y-4">
-        {error && (
-          <Alert 
-            message="Scanner Error" 
->>>>>>> 42f8a906
             description={error}
             type="error" 
             closable 
             onClose={() => setError('')}
-<<<<<<< HEAD
             className="text-sm"
           />
         )}
@@ -464,40 +423,6 @@
             Cancel
           </Button>
         </div>
-=======
-          />
-        )}
-        
-        <div className="relative bg-gray-900 rounded-lg overflow-hidden" style={{ aspectRatio: '1' }}>
-          {isScanning ? (
-            <div className="absolute inset-0 flex items-center justify-center">
-              <div className="text-white space-y-4">
-                <CameraOutlined className="text-6xl" />
-                <div>
-                  <Spin size="large" />
-                  <p className="mt-2">Scanning for QR code...</p>
-                </div>
-              </div>
-              
-              {/* Scanner overlay */}
-              <div className="absolute inset-8 border-2 border-white rounded-lg opacity-50">
-                <div className="absolute top-0 left-0 w-6 h-6 border-t-4 border-l-4 border-blue-400"></div>
-                <div className="absolute top-0 right-0 w-6 h-6 border-t-4 border-r-4 border-blue-400"></div>
-                <div className="absolute bottom-0 left-0 w-6 h-6 border-b-4 border-l-4 border-blue-400"></div>
-                <div className="absolute bottom-0 right-0 w-6 h-6 border-b-4 border-r-4 border-blue-400"></div>
-              </div>
-            </div>
-          ) : (
-            <div className="absolute inset-0 flex items-center justify-center text-white">
-              <div className="text-center">
-                <p>Camera not available</p>
-                <Button onClick={() => setIsScanning(true)} className="mt-2">
-                  Retry
-                </Button>
-              </div>
-            </div>
-          )}
-        </div>
 
         <div className="space-y-2">
           <p className="text-gray-600 text-sm">
@@ -530,7 +455,6 @@
             Cancel
           </Button>
         </div>
->>>>>>> 42f8a906
       </div>
     </Modal>
   )
